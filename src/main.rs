--- conflicted
+++ resolved
@@ -66,11 +66,7 @@
             .await
             .unwrap();
         *engine_holder = Option::Some(engine.clone());
-<<<<<<< HEAD
-        let _ = engine.start(cancel.clone()).await.unwrap();
-=======
         engine.start().await.unwrap();
->>>>>>> a2066704
         let wait_cancel = cancel;
         wait_cancel.cancelled().await;
         let _ = engine.stop().await;
