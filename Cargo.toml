[package]
name = "edgelinkd"
version = "0.1.0"
authors = ["Li Wei <oldrev@gmail.com>"]
edition = "2021"

[profile.release]
opt-level = "z"     # Optimize for size.
lto = true          # Enable Link Time Optimization
codegen-units = 1   # Reduce number of codegen units to increase optimizations.
strip = true        # Automatically strip symbols from the binary.


[dependencies]
edgelink = { path = "./edgelink" }
async-trait = "0.1.73"
<<<<<<< HEAD
libloading = "0.8.5"
more-di = { version = "2.1.2", features = ["builder", "inject", "async", "lazy"] }
=======
libloading = "0.5.2"
more-di = { version = "3.1.0", features = ["builder", "inject", "async", "lazy"] }
>>>>>>> 5ecb0779
tokio = "1.33.0"
log = "0.4.20"
tokio-util = "0.7.9"
log4rs = { version = "1.2.0", features = ["default", "toml_format"] }
jsonata-rs = "0.1.5"
bumpalo = "3.16.0"
clap = "4.5.16"
dirs-next = "2.0.0"

[dev-dependencies]
serde_json_path = "0.6.3"


[workspace]
members = [
    "./plugins/plugin_a",
    "./plugins/plugin_b"
]<|MERGE_RESOLUTION|>--- conflicted
+++ resolved
@@ -14,13 +14,8 @@
 [dependencies]
 edgelink = { path = "./edgelink" }
 async-trait = "0.1.73"
-<<<<<<< HEAD
 libloading = "0.8.5"
-more-di = { version = "2.1.2", features = ["builder", "inject", "async", "lazy"] }
-=======
-libloading = "0.5.2"
 more-di = { version = "3.1.0", features = ["builder", "inject", "async", "lazy"] }
->>>>>>> 5ecb0779
 tokio = "1.33.0"
 log = "0.4.20"
 tokio-util = "0.7.9"
